--- conflicted
+++ resolved
@@ -2,11 +2,7 @@
 
 This repository implements a unified model for super-resolving neuroimaging data (MRI and CT scans), which combines: super-resolution with a multi-channel denoising prior, rigid registration and correction of cross-talk. The archetype use-case is when having multiple scans of the same subject (e.g., T1w, T2w and FLAIR MRIs) and an analysis requires these scans to be represented on the same grid (i.e., having the same image size, affine matrix and voxel size):
 
-<<<<<<< HEAD
-<img style="float: right;" src="https://github.com/WCHN/unires/blob/master/demo.png" width="60%" height="60%"> 
-=======
 <img style="float: right;" src="https://github.com/brudfors/nires/blob/master/example.png" width="60%" height="60%"> 
->>>>>>> 2ebb01e4
  
 By default, the model reconstructs 1 mm isotropic images with a field-of-view that contains all input scans; however, this voxel size can be customised with the possibility of sub-millimetric reconstuctions. The model additionally supports multiple repeats of each MR sequence. The implementation is written in PyTorch and should therefore run fast on the GPU. It is possible to run it also on the CPU, but GPU is strongly encouraged..
 
